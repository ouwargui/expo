--- conflicted
+++ resolved
@@ -1,9 +1,4 @@
 import './environment/validate.fx';
-<<<<<<< HEAD
-=======
-// load remote logging for compatibility with custom development clients
-import './environment/logging.fx';
->>>>>>> 8c208548
 // load expo-asset immediately to set a custom `source` transformer in React Native
 import 'expo-asset';
 
